--- conflicted
+++ resolved
@@ -29,12 +29,8 @@
 * Christian Jann -- ShellSession lexer
 * Christopher Creutzig -- MuPAD lexer
 * Pete Curry -- bugfixes
-<<<<<<< HEAD
 * Bryan Davis -- EBNF lexer
-* Owen Durni -- haXe lexer
-=======
 * Owen Durni -- Haxe lexer
->>>>>>> a0b74e2d
 * Nick Efford -- Python 3 lexer
 * Sven Efftinge -- Xtend lexer
 * Artem Egorkine -- terminal256 formatter
